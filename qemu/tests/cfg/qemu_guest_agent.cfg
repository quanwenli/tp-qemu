- qemu_guest_agent: install setup image_copy unattended_install.cdrom single_driver_install.with_vioserial
    only Fedora, RHEL, Windows
    no Fedora.8, Fedora.9, Fedora.10, Fedora.11, Fedora.12, Fedora.13, Fedora.14, Fedora.15
    type = qemu_guest_agent
    gagent_name = "org.qemu.guest_agent.0"
    gagent_install_cmd = "yum install -y qemu-guest-agent"
    gagent_start_cmd = "systemctl start qemu-guest-agent.service"
    gagent_restart_cmd = "systemctl restart qemu-guest-agent.service"
    gagent_stop_cmd = "systemctl stop qemu-guest-agent.service"
    gagent_status_cmd = "systemctl status qemu-guest-agent.service"
    gagent_pkg_check_cmd = "rpm -q qemu-guest-agent"
    black_list_change_cmd = "sed -i 's/%s//g' /etc/sysconfig/qemu-ga"
    black_list_check_cmd = "grep -nr 'BLACKLIST_RPC=.*%s' /etc/sysconfig/qemu-ga"
<<<<<<< HEAD
    cmd_create_log_dict = "mkdir /var/log/journal"
    cmd_chgrp_chmod = "chgrp systemd-journal /var/log/journal && chmod g+s /var/log/journal"
    cmd_restart_journald = "systemctl restart systemd-journald"
=======
    setsebool_cmd = "setsebool virt_qemu_ga_read_nonsecurity_files %s"
    getsebool_cmd = "getsebool -a | grep virt_qemu_ga_read_nonsecurity_files |awk '{print$3}'"
    backup_file = /etc/sysconfig/qemu-ga-bk
    black_list_backup = /bin/cp -f /etc/sysconfig/qemu-ga ${backup_file}
    recovery_black_list = mv -f ${backup_file} /etc/sysconfig/qemu-ga
>>>>>>> 4dd5944c
    #only for rhel8,virt module stream is rhel or 8.1,8.2,8.3 and so on
    virt_module_stream = rhel
    # Please update your file share web server url before test
    download_root_url = <your_server_url>
    Windows:
        gagent_src_type = url
        cdroms += " virtio"
        cdrom_virtio = isos/windows/virtio-win.iso
        ga_username = "Administrator"
        i386:
            qemu_ga_pkg = qemu-ga-x86.msi
        x86_64:
            qemu_ga_pkg = qemu-ga-x64.msi
        gagent_host_path = "/tmp/${qemu_ga_pkg}"
        gagent_download_cmd = "wget https://fedorapeople.org/groups/virt/virtio-win/direct-downloads/latest-qemu-ga/${qemu_ga_pkg} -O ${gagent_host_path}"
        gagent_guest_dir = "C:\qemu-ga"
        gagent_install_cmd = "start /wait %s /quiet"
        gagent_uninstall_cmd = wmic product where name='Qemu guest agent' call uninstall
        gagent_start_cmd = "net start qemu-ga"
        gagent_restart_cmd = "service qemu-ga restart"
        gagent_stop_cmd = "net stop qemu-ga"
        gagent_status_cmd = sc query qemu-ga |findstr "RUNNING"
        gagent_pkg_check_cmd = wmic product get name |findstr "QEMU guest agent"
        gagent_remove_service_cmd = "net stop qemu-ga & del /f C:\qemu-ga\${qemu_ga_pkg} & echo done"
    RHEL.6:
        gagent_start_cmd = "service qemu-ga start"
        gagent_stop_cmd = "service qemu-ga stop"
        gagent_status_cmd = "service qemu-ga status"
        gagent_restart_cmd = "service qemu-ga restart"
    variants:
        - gagent_install:
            gagent_check_type = install
        - gagent_install_uninstall:
            only Windows
            gagent_check_type = install_uninstall
            repeat_times = 50
        - gagent_stop_start:
            no isa_serial
            gagent_check_type = stop_start
            repeat_times = 100
        - gagent_pkg_update:
            only Windows
            type = qemu_guest_agent_update
            gagent_check_type = pkg_update
            monitor_type = qmp
            start_vm = no
            image_snapshot = yes
            cdrom_virtio_downgrade = isos/windows/virtio-win-downgrade.iso
            qga_url = "https://fedorapeople.org/groups/virt/virtio-win/direct-downloads/archive-qemu-ga"
            qga_pattern = "qemu-ga-win-\d\.\d\.\d-\d.el\dev"
            variants:
                - @default:
                - without_driver:
                    driver_uninstall = yes
                    driver_name = vioser
                    device_name = "VirtIO Serial Driver"
        - check_sync:
            gagent_check_type = sync
        - check_powerdown:
            gagent_check_type = powerdown
            cmd_query_log = "journalctl -e | grep -6 -i 'core-dump'"
        - check_reboot:
            gagent_check_type = reboot
            # This config would be overriden in guest-os.cfg.
            gagent_guest_reboot_pattern = "Restarting system"
            Windows:
                gagent_guest_reboot_pattern = ""
        - check_halt:
            gagent_check_type = halt
            # This config would be overriden in guest-os.cfg.
            gagent_guest_shutdown_pattern = "System halted"
            Windows:
                gagent_guest_shutdown_pattern = ""
        - check_sync_delimited:
            gagent_check_type = sync_delimited
        - check_set_user_password:
            gagent_check_type = set_user_password
            image_snapshot = yes
            variants:
                - no_crypto:
                    new_password = "Abc_123"
                - crypto:
                    no Windows
                    new_password = "123456"
                    crypted = "yes"
        - check_get_vcpus:
            gagent_check_type = get_vcpus
            get_cpu_cmd = "lscpu |awk -F: '/^CPU\(s\)/{print $2}'"
            Windows:
                get_cpu_cmd = 'wmic cpu get NumberOfCores|findstr /r "[0-9]"'
        - check_set_vcpus:
            no Windows
            gagent_check_type = set_vcpus
        - check_set_mem_blocks:
            no Windows
            gagent_check_type = set_mem_blocks
        - check_get_time:
            gagent_check_type = get_time
            get_guest_time_cmd = `command -v python python3 | head -1` -c "import time; print(int(time.time()))"
            Windows:
                get_guest_time_cmd = python2.7 -c "import time; print(int(time.time()))"
        - check_memory_leak:
            only Windows
            gagent_check_type = memory_leak
            repeats = 1000000
            test_command = guest-info
            memory_usage_cmd = "tasklist | findstr /I qemu-ga.exe"
        - check_set_time:
            image_snapshot = yes
            gagent_check_type = set_time
            get_guest_time_cmd = `command -v python python3 | head -1` -c "import time; print(int(time.time()))"
            Windows:
                get_guest_time_cmd = python2.7 -c "import time; print(int(time.time()))"
            move_time_cmd = "date --rfc-3339=seconds --utc; date --set='now - 1 week' > /dev/null; date --rfc-3339=seconds --utc"
            variants:
                - @default:
                - invalid_time:
                    invalid_time_test = yes
        - check_time_sync:
            only Windows
            gagent_check_type = time_sync
            image_snapshot = yes
            rtc_drift = none
            get_guest_time_cmd = python2.7 -c "import time; print(int(time.time()))"
            time_service_config = w32tm /config /manualpeerlist:"clock.redhat.com" /syncfromflags:manual /reliable:yes /update
            time_service_status_cmd = sc query w32time |findstr "RUNNING"
            time_service_stop_cmd = net stop w32time
            time_service_start_cmd = net start w32time
            pause_time = 180
        - check_fstrim:
            gagent_check_type = fstrim
            start_vm = no
            disk_size = 1024
            pre_command = "set -e; modprobe -r scsi_debug; modprobe scsi_debug dev_size_mb=${disk_size} lbpws=1; set +e"
            post_command = "modprobe -r scsi_debug"
            mount_point = "/var/test"
            mount_disk_cmd = "mkdir -p ${mount_point} && mount -o discard DISK ${mount_point}"
            format_disk_cmd = "yes|mkfs.ext4 DISK"
            write_disk_cmd = "dd if=/dev/zero of=${mount_point}/file bs=1M count=800 oflag=direct"
            delete_file_cmd = "rm ${mount_point}/file -f; sync"
            Windows:
                # for windows guest, only support win8+
                no Win7,Win2008
                start_vm = yes
                driver_name = vioscsi
                images += " stg"
                image_name_stg = "images/storage"
                image_format_stg = "qcow2"
                image_size_stg = 5G
                drv_extra_params = "discard=on"
                force_create_image_stg = yes
                remove_image_stg = yes
                delete_file_cmd = "del /f /q"
        - check_get_interfaces:
            gagent_check_type = get_interfaces
            image_snapshot = yes
        - check_fsfreeze:
            gagent_fs_test_cmd = "echo foo > %s/foo"
            mountpoint_def = "/tmp"
            Windows:
                gagent_fs_test_cmd = "echo 'fsfreeze test' > %s\test_file.txt"
                mountpoint_def = "C:"
                write_cmd_timeout = 8
            variants:
                - @default:
                    gagent_check_type = fsfreeze
                - vss_test:
                    only Windows
                    gagent_check_type = fsfreeze_vss_test
                    gagent_fs_test_cmd = "start /b WIN_UTILS:\fsfreeze-write.py"
                    freeze_timeout = 10
                - fsfreeze_list:
                    gagent_check_type = fsfreeze_list
                    images += " stg0"
                    image_name_stg0 = images/storage0
                    image_size_stg0 = 1G
                    force_create_image_stg0 = yes
        - check_reboot_shutdown_fsfreeze:
            gagent_check_type = reboot_shutdown
        - check_snapshot:
            type = qemu_guest_agent_snapshot
            gagent_check_type = fsfreeze
            gagent_fs_test_cmd = "echo foo > %s/foo"
            mountpoint_def = "/tmp"
            Windows:
                gagent_fs_test_cmd = "echo 'fsfreeze test' > %s\test_file.txt"
                mountpoint_def = "C:"
        - check_suspend:
            type = qemu_guest_agent_suspend
            services_up_timeout = 30
            extra_params += " -global PIIX4_PM.disable_s3=0"
            extra_params += " -global PIIX4_PM.disable_s4=0"
            # params: s3_support_chk_cmd, s3_bg_program_setup_cmd,
            # s3_bg_program_chk_cmd, s3_bg_program_kill_cmd, s3_log_chk_cmd,
            # s3_start_cmd, s4_support_chk_cmd, s4_bg_program_setup_cmd,
            # s4_bg_program_chk_cmd, s4_bg_program_kill_cmd, s4_log_chk_cmd,
            # s4_start_cmd and services_up_timeout are set in guest-os.cfg
            Windows:
                # Windows guest only works with qxl driver.
                vga = "qxl"
        - check_guest_file:
            file_path = "/tmp/"
            cmd_read = "cat"
            black_list = "guest-file-[a-zA-Z]*"
            cmd_del = "rm -rf"
            Windows:
                file_path = "C:\"
                cmd_read = "type"
                cmd_del = "del /f /q"
            variants:
                - seek:
                    gagent_check_type = file_seek
                - write:
                    gagent_check_type = file_write
                - read:
                    gagent_check_type = file_read
                - with_fsfreeze:
                    gagent_check_type = with_fsfreeze
                - with_selinux:
                    no Windows
                    gagent_check_type = with_selinux
        - check_guest_exec:
            gagent_check_type = guest_exec
            black_list = "guest-exec guest-exec-status"
            guest_cmd = "echo"
            guest_cmd_args = "This is a test."
            guest_cmd_timeout = 60
            Windows:
                guest_cmd = "ping"
                guest_cmd_args = "www.redhat.com -n 2"
        - check_thaw_unfrozen:
            gagent_check_type = thaw_unfrozen
        - check_freeze_frozen:
            gagent_check_type = freeze_frozen
        - check_hotplug_frozen:
            gagent_check_type = hotplug_frozen
            images += " stg0"
            boot_drive_stg0 = no
            image_name_stg0 = images/storage0
            image_size_stg0 = 1G
            force_create_image_stg0 = yes
            disk_write_cmd = "dd if=/dev/zero of=%s/file bs=1M count=4"
            Windows:
                disk_write_cmd = "cd %s:\ && echo test > a.txt"
        - check_path_fsfreeze_hook:
            no Windows
            no RHEL.6, RHEL.7
            gagent_check_type = path_fsfreeze_hook
            cmd_get_help_info = "qemu-ga --help | grep 'fsfreeze-hook' | tail -1"
            cmd_get_man_page = "export LC_ALL="en_US.UTF-8"; man qemu-ga |col -b > %s"
            virtio_serial:
                gagent_start_cmd = "qemu-ga -m virtio-serial -p /dev/virtio-ports/org.qemu.guest_agent.0 -F -d"
            isa_serial:
                gagent_start_cmd = "pgrep qemu-ga || qemu-ga -d -m isa-serial -p /dev/ttyS1 -F"
        - check_fsfreeze_hook_script:
            no isa_serial
            no Windows
            gagent_check_type = fsfreeze_hook_script
            image_snapshot = yes
        - check_fsinfo:
            gagent_check_type = fsinfo
            blk_extra_params_image1 = "serial=GAGENT_TEST"
            cmd_get_disk = cat /proc/mounts |grep -v rootfs |awk '$2~/^%s$/{print $1,$3}'
            cmd_get_disk_usage = df -hlk | egrep "%s$" | awk '{print$2*1024,$3*1024}'
            Windows:
                cmd_get_disk = wmic volume where "DeviceID='%s'" get FileSystem,DeviceID |findstr /v /i FileSystem
                cmd_get_disk_usage = wmic volume where "DriveLetter='%s'" get Capacity,FreeSpace |findstr /v /i FreeSpace
        - check_nonexistent_cmd:
            gagent_check_type = nonexistent_cmd
            wrong_cmd = "system_reset"
        - check_umount_frozen:
            gagent_check_type = umount_frozen
            images += " stg0"
            image_name_stg0 = images/storage0
            image_size_stg0 = 1G
            force_create_image_stg0 = yes
        - check_virtio_device:
            only Windows
            gagent_check_type = virtio_device
            check_driver_powershell_cmd = 'powershell -command "Get-WmiObject Win32_PnPSignedDriver -Filter \"%s = '%s'\"'
            check_driver_powershell_cmd += ' | select devicename, driverversion, driverdate, deviceid, friendlyname"'
            # with balloon device
            balloon = balloon0
            balloon_dev_devid = balloon0
            balloon_dev_add_bus = yes
            # with viostor/scsi
            bootindex_image1 = 0
            images += " stg0 stg1"
            image_name_stg0 = "images/stg0"
            image_name_stg1 = "images/stg1"
            image_size_stg0 = 5G
            image_size_stg1 = 5G
            remove_image_stg0 = yes
            remove_image_stg1 = yes
            force_create_image_stg0 = yes
            force_create_image_stg1 = yes
            boot_drive_stg0 = yes
            boot_drive_stg1 = yes
            drive_format_stg0 = virtio
            drive_format_stg1 = scsi-hd
            # with netkvm
            nics += " nic2"
            nic_model_nic2 = virtio
            # with rng
            virtio_rngs = rng0
            backend_rng0 = rng-random
            backend_type = passthrough
            filename_passthrough = /dev/urandom
            # with input
            variants:
                - default:
                - with_input_device:
                    required_qemu = [2.4.0, )
                    no Win2008..sp2
                    inputs = input1 input2 input3
                    input_dev_bus_type_input1 = virtio
                    input_dev_bus_type_input2 = virtio
                    input_dev_bus_type_input3 = virtio
                    input_dev_type_input1 = keyboard
                    input_dev_type_input2 = mouse
                    input_dev_type_input3 = tablet
        - check_os_basic_info:
            no RHEL.6, RHEL.7
            gagent_check_type = os_basic_info
            cmd_get_host_name = hostname
            cmd_set_host_name = hostnamectl set-hostname newhostname && cat /etc/hostname
            cmd_get_timezone_name = date +%Z
            cmd_get_timezone_offset = date +%:z
            cmd_get_users = who
            cmd_get_users_name = who | awk -F ' ' '{print $1}'
            cmd_get_user = who |grep %s
            time_pattern = "\S+\s+\S+\s+(.*)\s+\("
            cmd_time_trans = date -d "%s" +%%s
            Windows:
                cmd_get_timezone_name = wmic timezone get StandardName |findstr /vi StandardName
                cmd_get_timezone_dlight_name = wmic timezone get DaylightName |findstr /vi DaylightName
                cmd_get_timezone_offset = wmic timezone get Caption |findstr /vi Caption
                cmd_get_users = query user |findstr /v USERNAME
                cmd_get_user = query user |findstr /i %s
                cmd_get_user_domain = wmic useraccount where name='%s' get domain |findstr /vi domain
                # 3/3/2020 9:35 AM
                time_pattern = " (\d+/\d+/\d+ \d+:\d+ [APap][Mm])"
                cmd_time_trans = python2.7 -c "import time; dt='%s'; t=time.mktime(time.strptime(dt, '%%m/%%d/%%Y %%I:%%M %%p')); print(t)"
        - check_os_info:
             no RHEL.6
             gagent_check_type = os_info
             os_id = rhel
             cmd_get_full_name = cat /etc/redhat-release
             cmd_get_kernel_ver = uname -v
             cmd_get_kernel_rel = uname -r
             cmd_get_machine_type = uname -m
             Windows:
                os_id = mswindows
                cmd_get_full_name = wmic os get caption |findstr /vi caption
                cmd_get_kernel_ver = wmic os get version |findstr /vi version
                cmd_get_machine_type = wmic os get osarchitecture |findstr /vi osarchitecture
        - gagent_check_blacklist:
            only Linux
            gagent_check_type = blacklist
            black_list_change_cmd = "sed -i 's/BLACKLIST_RPC=.*/BLACKLIST_RPC=guest-info/g' /etc/sysconfig/qemu-ga"
        - gagent_check_log:
            only isa_serial
            gagent_check_type = log
            black_list = "guest-file-[a-zA-Z]*"
            get_log_cmd = cat /var/log/qemu-ga/qemu-ga.log |grep "read data"
            tmp_file = "/tmp/qga_test"
            Windows:
                get_log_cmd = type c:\qga.log |findstr /c:"read data"
                tmp_file = "C:\qga_test.txt"
        - gagent_query_chardev:
            no isa_serial
            gagent_check_type = query_chardev
        - gagent_check_after_init:
            no Windows
            gagent_check_type = after_init
        - gagent_frozen_io:
            only Windows
            gagent_check_type = frozen_io
            iozone_cmd = "start /b for /l %i in (1,1,1000) do "
            iozone_cmd += "WIN_UTILS:\Iozone\iozone.exe -azR -r 64k -s 1G -M -i 0 -i 1 -b iozone.xls"
            iozone_cmd += " -f C:\testfile > C:\frozen_io_log.txt"
        - gagent_vss_status:
            only Windows
            gagent_check_type = vss_status
        - gagent_with_migrate:
            only virtio_serial
            gagent_check_type = with_migrate
            mig_speed = 512M
        - gagent_user_logoff:
            only Windows
            gagent_check_type = user_logoff
    variants:
        - virtio_serial:
            gagent_serial_type = virtio
            serials += " org.qemu.guest_agent.0"
            serial_type_org.qemu.guest_agent.0 = "virtserialport"
        - isa_serial:
            # isa-serial is only supported on x86
            only i386, x86_64
            gagent_serial_type = isa
            serials += " org.qemu.guest_agent.0"
            gagent_start_cmd = "pgrep qemu-ga || qemu-ga -d -m isa-serial -p /dev/ttyS1 -l /var/log/qemu-ga/qemu-ga.log -v"
            gagent_status_cmd = "pgrep qemu-ga"
            gagent_restart_cmd = "pgrep qemu-ga |xargs kill -s 9 &&  ${gagent_start_cmd}"
            Windows:
                gagent_start_cmd = "cd C:\Program Files\Qemu-ga & start /b qemu-ga.exe -m isa-serial -p COM2 -l c:\qga.log -v"
                gagent_status_cmd = "tasklist |findstr /i /r qemu-ga.exe.*Console"
                gagent_restart_cmd = "taskkill /f /t /im qemu-ga.exe & ${gagent_start_cmd}"<|MERGE_RESOLUTION|>--- conflicted
+++ resolved
@@ -11,17 +11,11 @@
     gagent_pkg_check_cmd = "rpm -q qemu-guest-agent"
     black_list_change_cmd = "sed -i 's/%s//g' /etc/sysconfig/qemu-ga"
     black_list_check_cmd = "grep -nr 'BLACKLIST_RPC=.*%s' /etc/sysconfig/qemu-ga"
-<<<<<<< HEAD
-    cmd_create_log_dict = "mkdir /var/log/journal"
-    cmd_chgrp_chmod = "chgrp systemd-journal /var/log/journal && chmod g+s /var/log/journal"
-    cmd_restart_journald = "systemctl restart systemd-journald"
-=======
     setsebool_cmd = "setsebool virt_qemu_ga_read_nonsecurity_files %s"
     getsebool_cmd = "getsebool -a | grep virt_qemu_ga_read_nonsecurity_files |awk '{print$3}'"
     backup_file = /etc/sysconfig/qemu-ga-bk
     black_list_backup = /bin/cp -f /etc/sysconfig/qemu-ga ${backup_file}
     recovery_black_list = mv -f ${backup_file} /etc/sysconfig/qemu-ga
->>>>>>> 4dd5944c
     #only for rhel8,virt module stream is rhel or 8.1,8.2,8.3 and so on
     virt_module_stream = rhel
     # Please update your file share web server url before test
@@ -82,6 +76,8 @@
             gagent_check_type = sync
         - check_powerdown:
             gagent_check_type = powerdown
+            journal_file = /var/log/journal
+            cmd_prepared_and_restart_journald = "mkdir ${journal_file} && chgrp systemd-journal ${journal_file} && chmod g+s ${journal_file} && systemctl restart systemd-journald"
             cmd_query_log = "journalctl -e | grep -6 -i 'core-dump'"
         - check_reboot:
             gagent_check_type = reboot
