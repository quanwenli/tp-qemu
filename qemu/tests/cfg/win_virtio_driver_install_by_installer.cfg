--- conflicted
+++ resolved
@@ -148,7 +148,6 @@
                     set_panic_cmd = 'wmic class stdregprov call SetDwordValue hDefKey="&h80000002" sSubKeyName="SYSTEM\CurrentControlSet\Control\CrashControl" sValueName="NMICrashDump" uValue=1'
                     expect_event = "GUEST_CRASHLOADED"
                     driver_test_names = 'pvpanic'
-<<<<<<< HEAD
                 - with_vioser:
                     driver_test_names = "vioser"
                     device_name = "VirtIO Serial Driver"
@@ -163,7 +162,6 @@
                     tmp_dir = %TEMP%
                     host_script = serial_host_send_receive.py
                     python_bin = python2.7
-=======
                 - with_netkvm:
                     nics += " nic2"
                     nic_model_nic2 = virtio
@@ -172,7 +170,6 @@
                     device_hwid = '"PCI\\VEN_1AF4&DEV_1000" "PCI\\VEN_1AF4&DEV_1041"'
                     driver_test_names = 'netkvm'
                     get_host_ip_cmd = "ip route | awk '/default/ { print $3 }'"
->>>>>>> 4165a931
     variants:
         - installer_version_check:
             only all_drivers
